--- conflicted
+++ resolved
@@ -231,13 +231,8 @@
 
 		@Override
 		public @Nullable Object handle(MethodInvocation<A> invocation) {
-<<<<<<< HEAD
-			MethodInvocation.Decomposer<A, @Nullable Object> decomposer = this::calculateMethodResult;
-			return invocation.decompose(decomposer);
-=======
 			return invocation.decompose(
 				(MethodInvocation.Decomposer<A, @Nullable Object>) this::calculateMethodResult);
->>>>>>> 2e514a95
 		}
 
 		private @Nullable Object calculateMethodResult(Method method, @SuppressWarnings("unused") A receiver,
